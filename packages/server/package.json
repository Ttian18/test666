--- conflicted
+++ resolved
@@ -5,13 +5,10 @@
   "scripts": {
     "dev": "node server.js",
     "start": "node server.js",
-<<<<<<< HEAD
-=======
     "seed": "node seed.js",
     "test": "NODE_OPTIONS='--experimental-vm-modules --no-warnings' jest",
     "test:watch": "NODE_OPTIONS='--experimental-vm-modules --no-warnings' jest --watch",
     "test:coverage": "NODE_OPTIONS='--experimental-vm-modules --no-warnings' jest --coverage",
->>>>>>> 48d3b852
     "test:reco": "node test/runRecommendation.mjs"
   },
   "prisma": {
