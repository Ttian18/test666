import express from "express";
import dotenv from "dotenv";
<<<<<<< HEAD
import { findMerchantCategory, getAllCategories } from "common";
=======
import { authenticate } from "../middleware/auth.js";
import * as insightsService from "../../services/transaction/insightsService.js";
>>>>>>> 48d3b852

// Phase 3: Secured insights routes with authentication middleware
// All routes now require valid JWT token and use service layer for user isolation

dotenv.config();

const router = express.Router();

// GET /insights/summary - Get spending summary for authenticated user
router.get("/summary", authenticate, async (req, res) => {
  try {
    const userId = req.user.id;
    const { period, category, startYear, startDate, endDate } = req.query;

    const options = {
      period,
      category,
      startYear: startYear ? parseInt(startYear) : undefined,
      startDate: startDate ? new Date(startDate) : undefined,
      endDate: endDate ? new Date(endDate) : undefined,
    };

    const summary = await insightsService.getSpendingSummary(userId, options);

    res.json({
      success: true,
      data: summary,
    });
  } catch (error) {
    console.error("Error getting spending summary:", error);
    res.status(500).json({
      error: "Failed to get spending summary",
      details: error.message,
    });
  }
});

// GET /insights/categories - Get category analysis for authenticated user
router.get("/categories", authenticate, async (req, res) => {
  try {
    const userId = req.user.id;
    const { startDate, endDate, limit } = req.query;

    const options = {
      startDate: startDate ? new Date(startDate) : undefined,
      endDate: endDate ? new Date(endDate) : undefined,
      limit: limit ? parseInt(limit) : undefined,
    };

    const analysis = await insightsService.getCategoryAnalysis(userId, options);

    res.json({
      success: true,
      data: analysis,
    });
  } catch (error) {
    console.error("Error getting category analysis:", error);
    res.status(500).json({
      error: "Failed to get category analysis",
      details: error.message,
    });
  }
});

// GET /insights/merchants - Get merchant analysis for authenticated user
router.get("/merchants", authenticate, async (req, res) => {
  try {
    const userId = req.user.id;
    const { startDate, endDate, limit } = req.query;

    const options = {
      startDate: startDate ? new Date(startDate) : undefined,
      endDate: endDate ? new Date(endDate) : undefined,
      limit: limit ? parseInt(limit) : undefined,
    };

    const analysis = await insightsService.getMerchantAnalysis(userId, options);

    res.json({
      success: true,
      data: analysis,
    });
  } catch (error) {
    console.error("Error getting merchant analysis:", error);
    res.status(500).json({
      error: "Failed to get merchant analysis",
      details: error.message,
    });
  }
});

<<<<<<< HEAD
  return { buckets, labels };
}

function summarize(transactions, start, end, bucket) {
  const inWindow = transactions.filter((t) => t.date >= start && t.date <= end);

  let total = 0;
  const merchantCategoryTotals = {};
  const transactionCategoryTotals = {};

  // Initialize all predefined merchant categories
  getAllCategories().forEach((merchantCat) => {
    merchantCategoryTotals[merchantCat] = 0;
  });

  for (const tx of inWindow) {
    total += tx.amount;
=======
// GET /insights/trends - Get spending trends for authenticated user
router.get("/trends", authenticate, async (req, res) => {
  try {
    const userId = req.user.id;
    const { period, periods } = req.query;
>>>>>>> 48d3b852

    const options = {
      period,
      periods: periods ? parseInt(periods) : undefined,
    };

    const trends = await insightsService.getSpendingTrends(userId, options);

    res.json({
      success: true,
      data: trends,
    });
  } catch (error) {
    console.error("Error getting spending trends:", error);
    if (error.message.includes("Invalid period")) {
      return res.status(400).json({ error: error.message });
    }
    res.status(500).json({
      error: "Failed to get spending trends",
      details: error.message,
    });
  }
});

// GET /insights/budget - Get budget analysis for authenticated user
router.get("/budget", authenticate, async (req, res) => {
  try {
    const userId = req.user.id;
    const { monthlyBudget, month } = req.query;

    if (!monthlyBudget) {
      return res.status(400).json({ error: "Monthly budget is required" });
    }

    const budget = parseFloat(monthlyBudget);
    if (isNaN(budget) || budget <= 0) {
      return res
        .status(400)
        .json({ error: "Valid monthly budget is required" });
    }

    const options = {
      month: month ? new Date(month) : undefined,
    };

    const analysis = await insightsService.getBudgetAnalysis(
      userId,
      budget,
      options
    );

    res.json({
      success: true,
      data: analysis,
    });
  } catch (error) {
    console.error("Error getting budget analysis:", error);
    if (error.message.includes("budget")) {
      return res.status(400).json({ error: error.message });
    }
    res.status(500).json({
      error: "Failed to get budget analysis",
      details: error.message,
    });
  }
});

// GET /insights/dashboard - Get dashboard data (combination of key insights)
router.get("/dashboard", authenticate, async (req, res) => {
  try {
<<<<<<< HEAD
    const [availableCategories, predefinedCategories] = await Promise.all([
      getAvailableCategories(),
      Promise.resolve(getAllCategories()),
    ]);

    return res.status(200).json({
      predefined_categories: predefinedCategories,
      available_from_transactions: availableCategories,
    });
  } catch (error) {
    console.error("Error fetching categories:", error);
    return res.status(500).json({
      error: "Internal server error",
      message: "Failed to fetch categories",
    });
  }
});

// GET /insights/merchants
// Returns spending breakdown by merchant
router.get("/merchants", async (req, res) => {
  try {
    const { period = "monthly", limit = 10, start_year } = req.query || {};

    // Check if user is authenticated (using same logic as transactionRoutes.js)
    const userId = parseInt(req.query.user_id) || 1; // Convert to integer and default to 1

    // Validate user exists in database
    const user = await prisma.user.findUnique({
      where: { id: userId },
    });

    if (!user) {
      return res.status(404).json({ error: "User not found" });
    }

    // Parse start year if provided
    const startYear = start_year ? parseInt(start_year) : null;

    const window = getWindowForPeriod(period, startYear);
    if (!window) {
      return res.status(400).json({
        error: "Invalid period",
        supported: ["daily", "weekly", "biweekly", "monthly", "yearly"],
      });
    }

    const { start, end } = window;

    const merchantSummary = await prisma.transaction.groupBy({
      by: ["merchant", "merchant_category"],
      where: {
        user_id: userId,
        date: {
          gte: start,
          lte: end,
        },
      },
      _sum: {
        amount: true,
      },
      _count: {
        id: true,
      },
      orderBy: {
        _sum: {
          amount: "desc",
        },
=======
    const userId = req.user.id;
    const { monthlyBudget } = req.query;

    // Get multiple insights in parallel
    const [summary, categoryAnalysis, trends, budgetAnalysis] =
      await Promise.all([
        insightsService.getSpendingSummary(userId, { period: "monthly" }),
        insightsService.getCategoryAnalysis(userId, { limit: 5 }),
        insightsService.getSpendingTrends(userId, {
          period: "monthly",
          periods: 6,
        }),
        monthlyBudget
          ? insightsService.getBudgetAnalysis(userId, parseFloat(monthlyBudget))
          : Promise.resolve(null),
      ]);

    res.json({
      success: true,
      data: {
        summary,
        topCategories: categoryAnalysis.categories,
        trends,
        budget: budgetAnalysis,
>>>>>>> 48d3b852
      },
    });
  } catch (error) {
    console.error("Error getting dashboard data:", error);
    res.status(500).json({
      error: "Failed to get dashboard data",
      details: error.message,
    });
  }
});

<<<<<<< HEAD
// GET /insights/chart-data
// Returns chart-friendly data with proper formatting for frontend charts
router.get("/chart-data", async (req, res) => {
  try {
    const { period = "weekly", category, start_year, chart_type = "spending" } = req.query || {};

    // Check if user is authenticated
    const userId = parseInt(req.query.user_id) || 1;

    // Validate user exists in database
    const user = await prisma.user.findUnique({
      where: { id: userId },
    });

    if (!user) {
      return res.status(404).json({ error: "User not found" });
    }

    // Parse start year if provided
    const startYear = start_year ? parseInt(start_year) : null;

    const window = getWindowForPeriod(period, startYear);
    if (!window) {
      return res.status(400).json({
        error: "Invalid period",
        supported: ["daily", "weekly", "biweekly", "monthly", "yearly"],
      });
    }

    const { start, end, bucket } = window;

    // Fetch transaction data from database
    const transactions = await getUserTransactions(
      userId,
      start,
      end,
      category
    );

    // Generate chart data based on chart type
    let chartData = {};

    if (chart_type === "spending") {
      // Spending trend chart data
      const summary = summarize(transactions, start, end, bucket);
      chartData = {
        type: "line",
        title: `Spending Trend - ${period.charAt(0).toUpperCase() + period.slice(1)}`,
        labels: summary.trendLabels,
        // datasets: [
        //   {
        //     label: "Total Spent",
        //     data: summary.trend,
        //     backgroundColor: "rgba(54, 162, 235, 0.2)",
        //     borderColor: "rgba(54, 162, 235, 1)",
        //     borderWidth: 2,
        //     fill: true,
        //   }
        // ],
        totalSpent: summary.totalSpent,
      };
    } else if (chart_type === "category") {
      // Category breakdown pie/doughnut chart
      const summary = summarize(transactions, start, end, bucket);
      const categories = Object.entries(summary.transactionCategoryBreakdown)
        .filter(([_, value]) => value > 0)
        .sort(([_, a], [__, b]) => b - a);

      chartData = {
        type: "doughnut",
        title: "Spending by Category",
        labels: categories.map(([category, _]) => category),
        // datasets: [
        //   {
        //     label: "Amount Spent",
        //     data: categories.map(([_, amount]) => amount),
        //     backgroundColor: [
        //       "#FF6384", "#36A2EB", "#FFCE56", "#4BC0C0", "#9966FF",
        //       "#FF9F40", "#FF6384", "#C9CBCF", "#4BC0C0", "#FF6384"
        //     ],
        //     borderWidth: 1,
        //   }
        // ],
        totalSpent: summary.totalSpent,
      };
    } else if (chart_type === "merchant") {
      // Top merchants bar chart
      const merchantData = await prisma.transaction.groupBy({
        by: ["merchant"],
        where: {
          user_id: userId,
          date: {
            gte: start,
            lte: end,
          },
          ...(category && {
            OR: [
              { category: { contains: category, mode: "insensitive" } },
              { merchant_category: { contains: category, mode: "insensitive" } }
            ]
          })
        },
        _sum: {
          amount: true,
        },
        orderBy: {
          _sum: {
            amount: "desc",
          },
        },
        take: 10,
      });

      const merchants = merchantData.map(item => ({
        merchant: item.merchant,
        amount: parseFloat(item._sum.amount.toString())
      }));

      chartData = {
        type: "bar",
        title: "Top 10 Merchants",
        labels: merchants.map(m => m.merchant),
        // datasets: [
        //   {
        //     label: "Amount Spent",
        //     data: merchants.map(m => m.amount),
        //     backgroundColor: "rgba(75, 192, 192, 0.6)",
        //     borderColor: "rgba(75, 192, 192, 1)",
        //     borderWidth: 1,
        //   }
        // ],
        totalSpent: merchants.reduce((sum, m) => sum + m.amount, 0),
      };
    } else {
      return res.status(400).json({
        error: "Invalid chart_type",
        supported: ["spending", "category", "merchant"],
      });
    }

    return res.status(200).json({
      success: true,
      period: String(period).toLowerCase(),
      start_date: formatISODate(start),
      end_date: formatISODate(end),
      chart_type,
      category: category || "all",
      transaction_count: transactions.length,
      chart_data: chartData,
    });

  } catch (error) {
    console.error("Error generating chart data:", error);
    return res.status(500).json({
      error: "Internal server error",
      message: "Failed to generate chart data",
      details: error.message,
    });
  }
});



=======
>>>>>>> 48d3b852
export default router;<|MERGE_RESOLUTION|>--- conflicted
+++ resolved
@@ -1,11 +1,7 @@
 import express from "express";
 import dotenv from "dotenv";
-<<<<<<< HEAD
-import { findMerchantCategory, getAllCategories } from "common";
-=======
 import { authenticate } from "../middleware/auth.js";
 import * as insightsService from "../../services/transaction/insightsService.js";
->>>>>>> 48d3b852
 
 // Phase 3: Secured insights routes with authentication middleware
 // All routes now require valid JWT token and use service layer for user isolation
@@ -97,31 +93,11 @@
   }
 });
 
-<<<<<<< HEAD
-  return { buckets, labels };
-}
-
-function summarize(transactions, start, end, bucket) {
-  const inWindow = transactions.filter((t) => t.date >= start && t.date <= end);
-
-  let total = 0;
-  const merchantCategoryTotals = {};
-  const transactionCategoryTotals = {};
-
-  // Initialize all predefined merchant categories
-  getAllCategories().forEach((merchantCat) => {
-    merchantCategoryTotals[merchantCat] = 0;
-  });
-
-  for (const tx of inWindow) {
-    total += tx.amount;
-=======
 // GET /insights/trends - Get spending trends for authenticated user
 router.get("/trends", authenticate, async (req, res) => {
   try {
     const userId = req.user.id;
     const { period, periods } = req.query;
->>>>>>> 48d3b852
 
     const options = {
       period,
@@ -192,76 +168,6 @@
 // GET /insights/dashboard - Get dashboard data (combination of key insights)
 router.get("/dashboard", authenticate, async (req, res) => {
   try {
-<<<<<<< HEAD
-    const [availableCategories, predefinedCategories] = await Promise.all([
-      getAvailableCategories(),
-      Promise.resolve(getAllCategories()),
-    ]);
-
-    return res.status(200).json({
-      predefined_categories: predefinedCategories,
-      available_from_transactions: availableCategories,
-    });
-  } catch (error) {
-    console.error("Error fetching categories:", error);
-    return res.status(500).json({
-      error: "Internal server error",
-      message: "Failed to fetch categories",
-    });
-  }
-});
-
-// GET /insights/merchants
-// Returns spending breakdown by merchant
-router.get("/merchants", async (req, res) => {
-  try {
-    const { period = "monthly", limit = 10, start_year } = req.query || {};
-
-    // Check if user is authenticated (using same logic as transactionRoutes.js)
-    const userId = parseInt(req.query.user_id) || 1; // Convert to integer and default to 1
-
-    // Validate user exists in database
-    const user = await prisma.user.findUnique({
-      where: { id: userId },
-    });
-
-    if (!user) {
-      return res.status(404).json({ error: "User not found" });
-    }
-
-    // Parse start year if provided
-    const startYear = start_year ? parseInt(start_year) : null;
-
-    const window = getWindowForPeriod(period, startYear);
-    if (!window) {
-      return res.status(400).json({
-        error: "Invalid period",
-        supported: ["daily", "weekly", "biweekly", "monthly", "yearly"],
-      });
-    }
-
-    const { start, end } = window;
-
-    const merchantSummary = await prisma.transaction.groupBy({
-      by: ["merchant", "merchant_category"],
-      where: {
-        user_id: userId,
-        date: {
-          gte: start,
-          lte: end,
-        },
-      },
-      _sum: {
-        amount: true,
-      },
-      _count: {
-        id: true,
-      },
-      orderBy: {
-        _sum: {
-          amount: "desc",
-        },
-=======
     const userId = req.user.id;
     const { monthlyBudget } = req.query;
 
@@ -286,7 +192,6 @@
         topCategories: categoryAnalysis.categories,
         trends,
         budget: budgetAnalysis,
->>>>>>> 48d3b852
       },
     });
   } catch (error) {
@@ -298,170 +203,4 @@
   }
 });
 
-<<<<<<< HEAD
-// GET /insights/chart-data
-// Returns chart-friendly data with proper formatting for frontend charts
-router.get("/chart-data", async (req, res) => {
-  try {
-    const { period = "weekly", category, start_year, chart_type = "spending" } = req.query || {};
-
-    // Check if user is authenticated
-    const userId = parseInt(req.query.user_id) || 1;
-
-    // Validate user exists in database
-    const user = await prisma.user.findUnique({
-      where: { id: userId },
-    });
-
-    if (!user) {
-      return res.status(404).json({ error: "User not found" });
-    }
-
-    // Parse start year if provided
-    const startYear = start_year ? parseInt(start_year) : null;
-
-    const window = getWindowForPeriod(period, startYear);
-    if (!window) {
-      return res.status(400).json({
-        error: "Invalid period",
-        supported: ["daily", "weekly", "biweekly", "monthly", "yearly"],
-      });
-    }
-
-    const { start, end, bucket } = window;
-
-    // Fetch transaction data from database
-    const transactions = await getUserTransactions(
-      userId,
-      start,
-      end,
-      category
-    );
-
-    // Generate chart data based on chart type
-    let chartData = {};
-
-    if (chart_type === "spending") {
-      // Spending trend chart data
-      const summary = summarize(transactions, start, end, bucket);
-      chartData = {
-        type: "line",
-        title: `Spending Trend - ${period.charAt(0).toUpperCase() + period.slice(1)}`,
-        labels: summary.trendLabels,
-        // datasets: [
-        //   {
-        //     label: "Total Spent",
-        //     data: summary.trend,
-        //     backgroundColor: "rgba(54, 162, 235, 0.2)",
-        //     borderColor: "rgba(54, 162, 235, 1)",
-        //     borderWidth: 2,
-        //     fill: true,
-        //   }
-        // ],
-        totalSpent: summary.totalSpent,
-      };
-    } else if (chart_type === "category") {
-      // Category breakdown pie/doughnut chart
-      const summary = summarize(transactions, start, end, bucket);
-      const categories = Object.entries(summary.transactionCategoryBreakdown)
-        .filter(([_, value]) => value > 0)
-        .sort(([_, a], [__, b]) => b - a);
-
-      chartData = {
-        type: "doughnut",
-        title: "Spending by Category",
-        labels: categories.map(([category, _]) => category),
-        // datasets: [
-        //   {
-        //     label: "Amount Spent",
-        //     data: categories.map(([_, amount]) => amount),
-        //     backgroundColor: [
-        //       "#FF6384", "#36A2EB", "#FFCE56", "#4BC0C0", "#9966FF",
-        //       "#FF9F40", "#FF6384", "#C9CBCF", "#4BC0C0", "#FF6384"
-        //     ],
-        //     borderWidth: 1,
-        //   }
-        // ],
-        totalSpent: summary.totalSpent,
-      };
-    } else if (chart_type === "merchant") {
-      // Top merchants bar chart
-      const merchantData = await prisma.transaction.groupBy({
-        by: ["merchant"],
-        where: {
-          user_id: userId,
-          date: {
-            gte: start,
-            lte: end,
-          },
-          ...(category && {
-            OR: [
-              { category: { contains: category, mode: "insensitive" } },
-              { merchant_category: { contains: category, mode: "insensitive" } }
-            ]
-          })
-        },
-        _sum: {
-          amount: true,
-        },
-        orderBy: {
-          _sum: {
-            amount: "desc",
-          },
-        },
-        take: 10,
-      });
-
-      const merchants = merchantData.map(item => ({
-        merchant: item.merchant,
-        amount: parseFloat(item._sum.amount.toString())
-      }));
-
-      chartData = {
-        type: "bar",
-        title: "Top 10 Merchants",
-        labels: merchants.map(m => m.merchant),
-        // datasets: [
-        //   {
-        //     label: "Amount Spent",
-        //     data: merchants.map(m => m.amount),
-        //     backgroundColor: "rgba(75, 192, 192, 0.6)",
-        //     borderColor: "rgba(75, 192, 192, 1)",
-        //     borderWidth: 1,
-        //   }
-        // ],
-        totalSpent: merchants.reduce((sum, m) => sum + m.amount, 0),
-      };
-    } else {
-      return res.status(400).json({
-        error: "Invalid chart_type",
-        supported: ["spending", "category", "merchant"],
-      });
-    }
-
-    return res.status(200).json({
-      success: true,
-      period: String(period).toLowerCase(),
-      start_date: formatISODate(start),
-      end_date: formatISODate(end),
-      chart_type,
-      category: category || "all",
-      transaction_count: transactions.length,
-      chart_data: chartData,
-    });
-
-  } catch (error) {
-    console.error("Error generating chart data:", error);
-    return res.status(500).json({
-      error: "Internal server error",
-      message: "Failed to generate chart data",
-      details: error.message,
-    });
-  }
-});
-
-
-
-=======
->>>>>>> 48d3b852
 export default router;